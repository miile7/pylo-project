--- conflicted
+++ resolved
@@ -155,11 +155,7 @@
 measurement_duration_time = -1
 class DummyMicroscope(pylo.microscopes.MicroscopeInterface):
     def __init__(self, controller):
-<<<<<<< HEAD
-        super().__init__()
-=======
         super().__init__(controller)
->>>>>>> 0d07c111
         self.clear()
 
     def clear(self):
